{
    "compilerOptions": {
        "target": "ES2018",
        "module": "commonjs",
        "lib": ["es2018", "dom"],
        "strict": true,
        "alwaysStrict": true,
        "declaration": true,
        "inlineSourceMap": true,
        "inlineSources": true,
        "noUnusedLocals": true,
        "noUnusedParameters": true,
        "noImplicitReturns": true,
        "noFallthroughCasesInSwitch": true,
        "resolveJsonModule": true,
        "composite": true,
        "incremental": true
    },
    "include": [
        "**/*.ts",
        "**/*.d.ts",
        "lib/init-templates/**/add-project.hook.ts"
    ],
    "exclude": [
<<<<<<< HEAD
        "lib/init-templates/**/typescript/**/*.ts",
        "test/integ/cli/sam_cdk_integ_app/**/*"
    ]
}
=======
        "lib/init-templates/**/typescript/**/*.ts"
    ],
    "references": [
        {
            "path": "../@aws-cdk/cloud-assembly-schema"
        },
        {
            "path": "../@aws-cdk/cloudformation-diff"
        },
        {
            "path": "../@aws-cdk/core"
        },
        {
            "path": "../@aws-cdk/cx-api"
        },
        {
            "path": "../@aws-cdk/region-info"
        },
        {
            "path": "../cdk-assets"
        },
    ],
}
>>>>>>> ab57eb6d
<|MERGE_RESOLUTION|>--- conflicted
+++ resolved
@@ -22,13 +22,8 @@
         "lib/init-templates/**/add-project.hook.ts"
     ],
     "exclude": [
-<<<<<<< HEAD
         "lib/init-templates/**/typescript/**/*.ts",
         "test/integ/cli/sam_cdk_integ_app/**/*"
-    ]
-}
-=======
-        "lib/init-templates/**/typescript/**/*.ts"
     ],
     "references": [
         {
@@ -49,6 +44,5 @@
         {
             "path": "../cdk-assets"
         },
-    ],
-}
->>>>>>> ab57eb6d
+    ]
+}