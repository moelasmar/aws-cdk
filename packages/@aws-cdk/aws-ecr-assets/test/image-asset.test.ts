import { Template } from '@aws-cdk/assertions';
import * as iam from '@aws-cdk/aws-iam';
import { describeDeprecated, testDeprecated, testLegacyBehavior, testFutureBehavior } from '@aws-cdk/cdk-build-tools';
import * as cxschema from '@aws-cdk/cloud-assembly-schema';
import { App, DefaultStackSynthesizer, IgnoreMode, Lazy, LegacyStackSynthesizer, Stack, Stage } from '@aws-cdk/core';
import * as cxapi from '@aws-cdk/cx-api';
import * as fs from 'fs';
import * as path from 'path';
import { DockerImageAsset, NetworkMode, Platform } from '../lib';

/* eslint-disable quote-props */

const DEMO_IMAGE_ASSET_HASH = '0a3355be12051c9984bf2b0b2bba4e6ea535968e5b6e7396449701732fe5ed14';

const flags = { [cxapi.DOCKER_IGNORE_SUPPORT]: true };

class MyApp extends App {
  constructor() {
    super({
      context: flags,
    });
  }
}

describe('image asset', () => {
  testLegacyBehavior('test instantiating Asset Image', MyApp, (app) => {
    // WHEN
    const stack = new Stack(app);
    new DockerImageAsset(stack, 'Image', {
      directory: path.join(__dirname, 'demo-image'),
    });

    // THEN
    const asm = app.synth();
    const artifact = asm.getStackArtifact(stack.artifactId);
    expect(artifact.template).toEqual({});
    expect(artifact.assets).toEqual([
      {
        repositoryName: 'aws-cdk/assets',
        imageTag: '0a3355be12051c9984bf2b0b2bba4e6ea535968e5b6e7396449701732fe5ed14',
        id: '0a3355be12051c9984bf2b0b2bba4e6ea535968e5b6e7396449701732fe5ed14',
        packaging: 'container-image',
        path: 'asset.0a3355be12051c9984bf2b0b2bba4e6ea535968e5b6e7396449701732fe5ed14',
        sourceHash: '0a3355be12051c9984bf2b0b2bba4e6ea535968e5b6e7396449701732fe5ed14',
      },
    ]);

  });

  testLegacyBehavior('with build args', App, (app) => {
    // WHEN
    const stack = new Stack(app);
    new DockerImageAsset(stack, 'Image', {
      directory: path.join(__dirname, 'demo-image'),
      buildArgs: {
        a: 'b',
      },
    });

    // THEN
    const assetMetadata = stack.node.metadata.find(({ type }) => type === cxschema.ArtifactMetadataEntryType.ASSET);
    expect(assetMetadata && (assetMetadata.data as cxschema.ContainerImageAssetMetadataEntry).buildArgs).toEqual({ a: 'b' });

  });

  testLegacyBehavior('with hash options', App, (app) => {
    // WHEN
    const stack = new Stack(app);
    new DockerImageAsset(stack, 'Image1', {
      directory: path.join(__dirname, 'demo-image'),
      buildArgs: {
        a: 'b',
      },
      invalidation: {
        buildArgs: false,
      },
    });
    new DockerImageAsset(stack, 'Image2', {
      directory: path.join(__dirname, 'demo-image'),
      buildArgs: {
        a: 'c',
      },
      invalidation: {
        buildArgs: false,
      },
    });
    new DockerImageAsset(stack, 'Image3', {
      directory: path.join(__dirname, 'demo-image'),
      buildArgs: {
        a: 'b',
      },
    });

    // THEN
    const asm = app.synth();
    const artifact = asm.getStackArtifact(stack.artifactId);
    expect(artifact.template.Resources).toBeUndefined();
    expect(artifact.assets).toEqual([
      {
        buildArgs: { 'a': 'b' },
        id: '0a3355be12051c9984bf2b0b2bba4e6ea535968e5b6e7396449701732fe5ed14',
        imageTag: '0a3355be12051c9984bf2b0b2bba4e6ea535968e5b6e7396449701732fe5ed14',
        packaging: 'container-image',
        path: 'asset.0a3355be12051c9984bf2b0b2bba4e6ea535968e5b6e7396449701732fe5ed14',
        repositoryName: 'aws-cdk/assets',
        sourceHash: '0a3355be12051c9984bf2b0b2bba4e6ea535968e5b6e7396449701732fe5ed14',
      },
      {
        buildArgs: { 'a': 'b' },
        id: '7f3aa0a36ecd282884e11463b3fde119d25d1ed424f934300f0c7b9cf6f63947',
        imageTag: '7f3aa0a36ecd282884e11463b3fde119d25d1ed424f934300f0c7b9cf6f63947',
        packaging: 'container-image',
        path: 'asset.7f3aa0a36ecd282884e11463b3fde119d25d1ed424f934300f0c7b9cf6f63947',
        repositoryName: 'aws-cdk/assets',
        sourceHash: '7f3aa0a36ecd282884e11463b3fde119d25d1ed424f934300f0c7b9cf6f63947',
      },
    ]);
  });

  testLegacyBehavior('with target', App, (app) => {
    // WHEN
    const stack = new Stack(app);
    new DockerImageAsset(stack, 'Image', {
      directory: path.join(__dirname, 'demo-image'),
      buildArgs: {
        a: 'b',
      },
      target: 'a-target',
    });

    // THEN
    const assetMetadata = stack.node.metadata.find(({ type }) => type === cxschema.ArtifactMetadataEntryType.ASSET);
    expect(assetMetadata && (assetMetadata.data as cxschema.ContainerImageAssetMetadataEntry).target).toEqual('a-target');

  });

  testLegacyBehavior('with file', App, (app) => {
    // GIVEN
    const stack = new Stack(app);
    const directoryPath = path.join(__dirname, 'demo-image-custom-docker-file');
    // WHEN
    new DockerImageAsset(stack, 'Image', {
      directory: directoryPath,
      file: 'Dockerfile.Custom',
    });

    // THEN
    const assetMetadata = stack.node.metadata.find(({ type }) => type === cxschema.ArtifactMetadataEntryType.ASSET);
    expect(assetMetadata && (assetMetadata.data as cxschema.ContainerImageAssetMetadataEntry).file).toEqual('Dockerfile.Custom');
  });

  testLegacyBehavior('with networkMode', App, (app) => {
    // GIVEN
    const stack = new Stack(app);
    // WHEN
    new DockerImageAsset(stack, 'Image', {
      directory: path.join(__dirname, 'demo-image'),
      networkMode: NetworkMode.DEFAULT,
    });

    // THEN
    const assetMetadata = stack.node.metadata.find(({ type }) => type === cxschema.ArtifactMetadataEntryType.ASSET);
    expect(assetMetadata && (assetMetadata.data as cxschema.ContainerImageAssetMetadataEntry).networkMode).toEqual('default');
  });

<<<<<<< HEAD
  testFutureBehavior('with platform', flags, App, (app) => {
    // GIVEN
    const stack = new Stack(app);
    // WHEN
    new DockerImageAsset(stack, 'Image', {
      directory: path.join(__dirname, 'demo-image'),
      platform: Platform.LINUX_ARM64,
    });

    // THEN
    const assetMetadata = stack.node.metadataEntry.find(({ type }) => type === cxschema.ArtifactMetadataEntryType.ASSET);
    expect(assetMetadata && (assetMetadata.data as cxschema.ContainerImageAssetMetadataEntry).platform).toEqual('linux/arm64');
  });

  testFutureBehavior('asset.repository.grantPull can be used to grant a principal permissions to use the image', flags, App, (app) => {
=======
  testLegacyBehavior('asset.repository.grantPull can be used to grant a principal permissions to use the image', App, (app) => {
>>>>>>> 6131079b
    // GIVEN
    const stack = new Stack(app);
    const user = new iam.User(stack, 'MyUser');
    const asset = new DockerImageAsset(stack, 'Image', {
      directory: path.join(__dirname, 'demo-image'),
    });

    // WHEN
    asset.repository.grantPull(user);

    // THEN
    Template.fromStack(stack).hasResourceProperties('AWS::IAM::Policy', {
      PolicyDocument: {
        'Statement': [
          {
            'Action': [
              'ecr:BatchCheckLayerAvailability',
              'ecr:GetDownloadUrlForLayer',
              'ecr:BatchGetImage',
            ],
            'Effect': 'Allow',
            'Resource': {
              'Fn::Join': [
                '',
                [
                  'arn:',
                  {
                    'Ref': 'AWS::Partition',
                  },
                  ':ecr:',
                  {
                    'Ref': 'AWS::Region',
                  },
                  ':',
                  {
                    'Ref': 'AWS::AccountId',
                  },
                  ':repository/aws-cdk/assets',
                ],
              ],
            },
          },
          {
            'Action': 'ecr:GetAuthorizationToken',
            'Effect': 'Allow',
            'Resource': '*',
          },
        ],
        'Version': '2012-10-17',
      },
      'PolicyName': 'MyUserDefaultPolicy7B897426',
      'Users': [
        {
          'Ref': 'MyUserDC45028B',
        },
      ],
    });
  });

  test('fails if the directory does not exist', () => {
    const stack = new Stack();
    // THEN
    expect(() => {
      new DockerImageAsset(stack, 'MyAsset', {
        directory: `/does/not/exist/${Math.floor(Math.random() * 9999)}`,
      });
    }).toThrow(/Cannot find image directory at/);

  });

  test('fails if the directory does not contain a Dockerfile', () => {
    const stack = new Stack();
    // THEN
    expect(() => {
      new DockerImageAsset(stack, 'Asset', {
        directory: __dirname,
      });
    }).toThrow(/Cannot find file at/);

  });

  test('fails if the file does not exist', () => {
    const stack = new Stack();
    // THEN
    expect(() => {
      new DockerImageAsset(stack, 'Asset', {
        directory: __dirname,
        file: 'doesnt-exist',
      });
    }).toThrow(/Cannot find file at/);

  });

  testFutureBehavior('docker directory is staged if asset staging is enabled', flags, App, (app) => {
    const stack = new Stack(app);
    const image = new DockerImageAsset(stack, 'MyAsset', {
      directory: path.join(__dirname, 'demo-image'),
    });

    const session = app.synth();

    expect(fs.existsSync(path.join(session.directory, `asset.${image.assetHash}`, 'Dockerfile'))).toBe(true);
    expect(fs.existsSync(path.join(session.directory, `asset.${image.assetHash}`, 'index.py'))).toBe(true);

  });

  describeDeprecated('docker ignore option', () => {
    // The 'ignoreMode' property is both deprecated and not deprecated in DockerImageAssetProps interface.
    // The interface through a complex set of inheritance chain has a 'ignoreMode' prop that is deprecated
    // and another 'ignoreMode' prop that is not deprecated.
    // Using a 'describeDeprecated' block here since there's no way to work around this craziness.
    // When the deprecated property is removed source code, this block can be dropped.

    testFutureBehavior('docker directory is staged without files specified in .dockerignore', flags, App, (app) => {
      testDockerDirectoryIsStagedWithoutFilesSpecifiedInDockerignore(app);
    });

    testFutureBehavior('docker directory is staged without files specified in .dockerignore with IgnoreMode.GLOB', flags, App, (app) => {
      testDockerDirectoryIsStagedWithoutFilesSpecifiedInDockerignore(app, IgnoreMode.GLOB);
    });
  });

  testFutureBehavior('docker directory is staged with allow-listed files specified in .dockerignore', flags, App, (app) => {
    const stack = new Stack(app);
    const image = new DockerImageAsset(stack, 'MyAsset', {
      directory: path.join(__dirname, 'allow-listed-image'),
    });

    const session = app.synth();

    // Only the files exempted above should be included.
    expect(fs.existsSync(path.join(session.directory, `asset.${image.assetHash}`, '.dockerignore'))).toBe(true);
    expect(fs.existsSync(path.join(session.directory, `asset.${image.assetHash}`, 'Dockerfile'))).toBe(true);
    expect(fs.existsSync(path.join(session.directory, `asset.${image.assetHash}`, 'index.py'))).toBe(true);
    expect(fs.existsSync(path.join(session.directory, `asset.${image.assetHash}`, 'foobar.txt'))).toBe(true);
    expect(fs.existsSync(path.join(session.directory, `asset.${image.assetHash}`, 'subdirectory'))).toBe(true);
    expect(fs.existsSync(path.join(session.directory, `asset.${image.assetHash}`, 'subdirectory', 'baz.txt'))).toBe(true);
    expect(!fs.existsSync(path.join(session.directory, `asset.${image.assetHash}`, 'node_modules'))).toBe(true);
    expect(!fs.existsSync(path.join(session.directory, `asset.${image.assetHash}`, 'node_modules', 'one'))).toBe(true);
    expect(!fs.existsSync(path.join(session.directory, `asset.${image.assetHash}`, 'node_modules', 'some_dep'))).toBe(true);
    expect(!fs.existsSync(path.join(session.directory, `asset.${image.assetHash}`, 'node_modules', 'some_dep', 'file'))).toBe(true);
  });

  testFutureBehavior('docker directory is staged without files specified in exclude option', flags, App, (app) => {
    testDockerDirectoryIsStagedWithoutFilesSpecifiedInExcludeOption(app);
  });

  testFutureBehavior('docker directory is staged without files specified in exclude option with IgnoreMode.GLOB', flags, App, (app) => {
    testDockerDirectoryIsStagedWithoutFilesSpecifiedInExcludeOption(app, IgnoreMode.GLOB);
  });

  test('fails if using tokens in build args keys or values', () => {
    // GIVEN
    const stack = new Stack();
    const token = Lazy.string({ produce: () => 'foo' });
    const expected = /Cannot use tokens in keys or values of "buildArgs" since they are needed before deployment/;

    // THEN
    expect(() => new DockerImageAsset(stack, 'MyAsset1', {
      directory: path.join(__dirname, 'demo-image'),
      buildArgs: { [token]: 'value' },
    })).toThrow(expected);

    expect(() => new DockerImageAsset(stack, 'MyAsset2', {
      directory: path.join(__dirname, 'demo-image'),
      buildArgs: { key: token },
    })).toThrow(expected);
  });

  testDeprecated('fails if using token as repositoryName', () => {
    // GIVEN
    const stack = new Stack();
    const token = Lazy.string({ produce: () => 'foo' });

    // THEN
    expect(() => new DockerImageAsset(stack, 'MyAsset1', {
      directory: path.join(__dirname, 'demo-image'),
      repositoryName: token,
    })).toThrow(/Cannot use Token as value of 'repositoryName'/);
  });

  testFutureBehavior('docker build options are included in the asset id', flags, App, (app) => {
    // GIVEN
    const stack = new Stack(app);
    const directory = path.join(__dirname, 'demo-image-custom-docker-file');

    const asset1 = new DockerImageAsset(stack, 'Asset1', { directory });
    const asset2 = new DockerImageAsset(stack, 'Asset2', { directory, file: 'Dockerfile.Custom' });
    const asset3 = new DockerImageAsset(stack, 'Asset3', { directory, target: 'NonDefaultTarget' });
    const asset4 = new DockerImageAsset(stack, 'Asset4', { directory, buildArgs: { opt1: '123', opt2: 'boom' } });
    const asset5 = new DockerImageAsset(stack, 'Asset5', { directory, file: 'Dockerfile.Custom', target: 'NonDefaultTarget' });
    const asset6 = new DockerImageAsset(stack, 'Asset6', { directory, extraHash: 'random-extra' });

    expect(asset1.assetHash).toEqual('13248c55633f3b198a628bb2ea4663cb5226f8b2801051bd0c725950266fd590');
    expect(asset2.assetHash).toEqual('36bf205fb9adc5e45ba1c8d534158a0aed96d190eff433af1d90f3b94f96e751');
    expect(asset3.assetHash).toEqual('4c85bd70e73117b7129c2defbe6dc40a8a3872329f4ddca18d75afa671b38276');
    expect(asset4.assetHash).toEqual('8a91219a7bb0f58b3282dd84acbf4c03c49c765be54ffb7b125be6a50b6c5645');
    expect(asset5.assetHash).toEqual('c02bfba13b2e7e1ff5c778a76e10296b9e8d17f7f8252d097f4170ae04ce0eb4');
    expect(asset6.assetHash).toEqual('3528d6838647a5e9011b0f35aec514d03ad11af05a94653cdcf4dacdbb070a06');

  });

  testDeprecated('repositoryName is included in the asset id', () => {
    const stack = new Stack();
    const directory = path.join(__dirname, 'demo-image-custom-docker-file');

    const asset1 = new DockerImageAsset(stack, 'Asset1', { directory });
    const asset2 = new DockerImageAsset(stack, 'Asset2', { directory, repositoryName: 'foo' });

    expect(asset1.assetHash).toEqual('13248c55633f3b198a628bb2ea4663cb5226f8b2801051bd0c725950266fd590');
    expect(asset2.assetHash).toEqual('b78978ca702a8eccd37804ce31d76cd83a695b557dbf95aeb109332ee8b1fd32');
  });
});

function testDockerDirectoryIsStagedWithoutFilesSpecifiedInDockerignore(app: App, ignoreMode?: IgnoreMode) {
  const stack = new Stack(app);
  const image = new DockerImageAsset(stack, 'MyAsset', {
    ignoreMode,
    directory: path.join(__dirname, 'dockerignore-image'),
  });

  const session = app.synth();

  // .dockerignore itself should be included in output to be processed during docker build
  expect(fs.existsSync(path.join(session.directory, `asset.${image.assetHash}`, '.dockerignore'))).toBe(true);
  expect(fs.existsSync(path.join(session.directory, `asset.${image.assetHash}`, 'Dockerfile'))).toBe(true);
  expect(fs.existsSync(path.join(session.directory, `asset.${image.assetHash}`, 'index.py'))).toBe(true);
  expect(!fs.existsSync(path.join(session.directory, `asset.${image.assetHash}`, 'foobar.txt'))).toBe(true);
  expect(fs.existsSync(path.join(session.directory, `asset.${image.assetHash}`, 'subdirectory'))).toBe(true);
  expect(fs.existsSync(path.join(session.directory, `asset.${image.assetHash}`, 'subdirectory', 'baz.txt'))).toBe(true);
}

function testDockerDirectoryIsStagedWithoutFilesSpecifiedInExcludeOption(app: App, ignoreMode?: IgnoreMode) {
  const stack = new Stack(app);
  const image = new DockerImageAsset(stack, 'MyAsset', {
    directory: path.join(__dirname, 'dockerignore-image'),
    exclude: ['subdirectory'],
    ignoreMode,
  });

  const session = app.synth();

  expect(fs.existsSync(path.join(session.directory, `asset.${image.assetHash}`, '.dockerignore'))).toBe(true);
  expect(fs.existsSync(path.join(session.directory, `asset.${image.assetHash}`, 'Dockerfile'))).toBe(true);
  expect(fs.existsSync(path.join(session.directory, `asset.${image.assetHash}`, 'index.py'))).toBe(true);
  expect(!fs.existsSync(path.join(session.directory, `asset.${image.assetHash}`, 'foobar.txt'))).toBe(true);
  expect(!fs.existsSync(path.join(session.directory, `asset.${image.assetHash}`, 'subdirectory'))).toBe(true);
  expect(!fs.existsSync(path.join(session.directory, `asset.${image.assetHash}`, 'subdirectory', 'baz.txt'))).toBe(true);
}

testFutureBehavior('nested assemblies share assets: legacy synth edition', flags, App, (app) => {
  // GIVEN
  const stack1 = new Stack(new Stage(app, 'Stage1'), 'Stack', { synthesizer: new LegacyStackSynthesizer() });
  const stack2 = new Stack(new Stage(app, 'Stage2'), 'Stack', { synthesizer: new LegacyStackSynthesizer() });

  // WHEN
  new DockerImageAsset(stack1, 'Image', { directory: path.join(__dirname, 'demo-image') });
  new DockerImageAsset(stack2, 'Image', { directory: path.join(__dirname, 'demo-image') });

  // THEN
  const assembly = app.synth();

  // Read the assets from the stack metadata
  for (const stageName of ['Stage1', 'Stage2']) {
    const stackArtifact = assembly.getNestedAssembly(`assembly-${stageName}`).artifacts.filter(isStackArtifact)[0];
    const assetMeta = stackArtifact.findMetadataByType(cxschema.ArtifactMetadataEntryType.ASSET);
    expect(assetMeta[0]).toEqual(
      expect.objectContaining({
        data: expect.objectContaining({
          path: `../asset.${DEMO_IMAGE_ASSET_HASH}`,
        }),
      }),
    );
  }
});

testFutureBehavior('nested assemblies share assets: default synth edition', flags, App, (app) => {
  // GIVEN
  const stack1 = new Stack(new Stage(app, 'Stage1'), 'Stack', { synthesizer: new DefaultStackSynthesizer() });
  const stack2 = new Stack(new Stage(app, 'Stage2'), 'Stack', { synthesizer: new DefaultStackSynthesizer() });

  // WHEN
  new DockerImageAsset(stack1, 'Image', { directory: path.join(__dirname, 'demo-image') });
  new DockerImageAsset(stack2, 'Image', { directory: path.join(__dirname, 'demo-image') });

  // THEN
  const assembly = app.synth();

  // Read the asset manifests to verify the file paths
  for (const stageName of ['Stage1', 'Stage2']) {
    const manifestArtifact = assembly.getNestedAssembly(`assembly-${stageName}`).artifacts.filter(cxapi.AssetManifestArtifact.isAssetManifestArtifact)[0];
    const manifest = JSON.parse(fs.readFileSync(manifestArtifact.file, { encoding: 'utf-8' }));

    expect(manifest.dockerImages[DEMO_IMAGE_ASSET_HASH].source).toEqual({
      directory: `../asset.${DEMO_IMAGE_ASSET_HASH}`,
    });
  }
});

function isStackArtifact(x: any): x is cxapi.CloudFormationStackArtifact {
  return x instanceof cxapi.CloudFormationStackArtifact;
}<|MERGE_RESOLUTION|>--- conflicted
+++ resolved
@@ -4,6 +4,7 @@
 import * as cxschema from '@aws-cdk/cloud-assembly-schema';
 import { App, DefaultStackSynthesizer, IgnoreMode, Lazy, LegacyStackSynthesizer, Stack, Stage } from '@aws-cdk/core';
 import * as cxapi from '@aws-cdk/cx-api';
+import { Construct } from 'constructs';
 import * as fs from 'fs';
 import * as path from 'path';
 import { DockerImageAsset, NetworkMode, Platform } from '../lib';
@@ -163,7 +164,6 @@
     expect(assetMetadata && (assetMetadata.data as cxschema.ContainerImageAssetMetadataEntry).networkMode).toEqual('default');
   });
 
-<<<<<<< HEAD
   testFutureBehavior('with platform', flags, App, (app) => {
     // GIVEN
     const stack = new Stack(app);
@@ -174,14 +174,11 @@
     });
 
     // THEN
-    const assetMetadata = stack.node.metadataEntry.find(({ type }) => type === cxschema.ArtifactMetadataEntryType.ASSET);
+    const assetMetadata = stack.node.metadata.find(({ type }) => type === cxschema.ArtifactMetadataEntryType.ASSET);
     expect(assetMetadata && (assetMetadata.data as cxschema.ContainerImageAssetMetadataEntry).platform).toEqual('linux/arm64');
   });
 
-  testFutureBehavior('asset.repository.grantPull can be used to grant a principal permissions to use the image', flags, App, (app) => {
-=======
   testLegacyBehavior('asset.repository.grantPull can be used to grant a principal permissions to use the image', App, (app) => {
->>>>>>> 6131079b
     // GIVEN
     const stack = new Stack(app);
     const user = new iam.User(stack, 'MyUser');
