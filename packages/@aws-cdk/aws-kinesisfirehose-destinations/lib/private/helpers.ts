import * as iam from '@aws-cdk/aws-iam';
import * as firehose from '@aws-cdk/aws-kinesisfirehose';
import * as kms from '@aws-cdk/aws-kms';
import * as logs from '@aws-cdk/aws-logs';
import * as s3 from '@aws-cdk/aws-s3';
import * as cdk from '@aws-cdk/core';
import { Construct, Node } from 'constructs';
<<<<<<< HEAD
import { BackupMode, S3BackupDestinationProps } from '../common';
import { IDataProcessor } from '../processor';
=======
>>>>>>> 2663007b

export interface DestinationLoggingProps {
  /**
   * If true, log errors when data transformation or data delivery fails.
   *
   * If `logGroup` is provided, this will be implicitly set to `true`.
   *
   * @default true - errors are logged.
   */
  readonly logging?: boolean;

  /**
   * The CloudWatch log group where log streams will be created to hold error logs.
   *
   * @default - if `logging` is set to `true`, a log group will be created for you.
   */
  readonly logGroup?: logs.ILogGroup;

  /**
   * The IAM role associated with this destination.
   */
  readonly role: iam.IRole;

  /**
   * The ID of the stream that is created in the log group where logs will be placed.
   *
   * Must be unique within the log group, so should be different every time this function is called.
   */
  readonly streamId: string;
}

export interface OutputWithDependables {
  /**
   * Resources that were created by the sub-config creator that must be deployed before the delivery stream is deployed.
   */
  readonly dependables: cdk.IDependable[];
}

export interface DestinationLoggingOutput extends OutputWithDependables {
  /**
   * Logging options that will be injected into the destination configuration.
   */
  readonly loggingOptions: firehose.CfnDeliveryStream.CloudWatchLoggingOptionsProperty;
}

export interface DestinationBackupOutput extends OutputWithDependables {
  /**
   * S3 backup configuration that will be injected into the destination configuration.
   */
  readonly backupConfig: firehose.CfnDeliveryStream.S3DestinationConfigurationProperty;
}

export function createLoggingOptions(scope: Construct, props: DestinationLoggingProps): DestinationLoggingOutput | undefined {
  if (props.logging === false && props.logGroup) {
    throw new Error('logging cannot be set to false when logGroup is provided');
  }
  if (props.logging !== false || props.logGroup) {
    const logGroup = props.logGroup ?? Node.of(scope).tryFindChild('LogGroup') as logs.ILogGroup ?? new logs.LogGroup(scope, 'LogGroup');
    const logGroupGrant = logGroup.grantWrite(props.role);
    return {
      loggingOptions: {
        enabled: true,
        logGroupName: logGroup.logGroupName,
        logStreamName: logGroup.addStream(props.streamId).logStreamName,
      },
      dependables: [logGroupGrant],
    };
  }
  return undefined;
}

export function createBufferingHints(
  interval?: cdk.Duration,
  size?: cdk.Size,
): firehose.CfnDeliveryStream.BufferingHintsProperty | undefined {
  const intervalInSeconds = interval?.toSeconds() ?? 300;
  const sizeInMBs = size?.toMebibytes() ?? 5;
  if (intervalInSeconds < 60 || intervalInSeconds > 900) {
    throw new Error('Buffering interval must be between 60 and 900 seconds');
  }
  if (sizeInMBs < 1 || sizeInMBs > 128) {
    throw new Error('Buffering size must be between 1 and 128 MBs');
  }
  return {
    intervalInSeconds,
    sizeInMBs,
  };
  return undefined;
}

export function createEncryptionConfig(role: iam.IRole, encryptionKey?: kms.IKey): firehose.CfnDeliveryStream.EncryptionConfigurationProperty {
  encryptionKey?.grantEncryptDecrypt(role);
  return encryptionKey
    ? { kmsEncryptionConfig: { awskmsKeyArn: encryptionKey.keyArn } }
    : { noEncryptionConfig: 'NoEncryption' };
}

export function createProcessingConfig(
  scope: Construct,
  role: iam.IRole,
  dataProcessors?: firehose.IDataProcessor[],
): firehose.CfnDeliveryStream.ProcessingConfigurationProperty | undefined {
  if (dataProcessors && dataProcessors.length > 1) {
    throw new Error('Only one processor is allowed per delivery stream destination');
  }
  if (dataProcessors && dataProcessors.length > 0) {
    const processors = dataProcessors.map((processor) => {
      const processorConfig = processor.bind(scope, { role });
      const parameters = [{ parameterName: 'RoleArn', parameterValue: role.roleArn }];
      parameters.push(processorConfig.processorIdentifier);
      if (processor.props.bufferInterval) {
        parameters.push({ parameterName: 'BufferIntervalInSeconds', parameterValue: processor.props.bufferInterval.toSeconds().toString() });
      }
      if (processor.props.bufferSize) {
        parameters.push({ parameterName: 'BufferSizeInMBs', parameterValue: processor.props.bufferSize.toMebibytes().toString() });
      }
      if (processor.props.retries) {
        parameters.push({ parameterName: 'NumberOfRetries', parameterValue: processor.props.retries.toString() });
      }
      return {
        type: processorConfig.processorType,
        parameters: parameters,
      };
    });

    return {
      enabled: true,
      processors: processors,
    };
  }
  return undefined;
}

export function createBackupConfig(scope: Construct, role: iam.IRole, props?: S3BackupDestinationProps): DestinationBackupOutput | undefined {
  if (!props) {
    return undefined;
  }
  if (props.backupMode === undefined && !props.backupBucket) {
    return undefined;
  }
  if (props.backupMode === BackupMode.DISABLED && props.backupBucket) {
    throw new Error('Destination backup cannot be set to DISABLED when backupBucket is provided');
  }
  if (props.backupMode === BackupMode.DISABLED) {
    return undefined;
  }

  const bucket = props.backupBucket ?? new s3.Bucket(scope, 'BackupBucket');
  const bucketGrant = bucket.grantReadWrite(role);

  const { loggingOptions, dependables: loggingDependables } = createLoggingOptions(
    scope,
    {
      logging: props.logging,
      logGroup: props.logGroup,
      role,
      streamId: 'S3Backup',
    },
  ) ?? {};

  return {
    backupConfig: {
      bucketArn: bucket.bucketArn,
      roleArn: role.roleArn,
      prefix: props.prefix,
      errorOutputPrefix: props.errorOutputPrefix,
      bufferingHints: createBufferingHints(props.bufferingInterval, props.bufferingSize),
      compressionFormat: props.compression?.value,
      encryptionConfiguration: createEncryptionConfig(role, props.encryptionKey),
      cloudWatchLoggingOptions: loggingOptions,
    },
    dependables: [bucketGrant, ...(loggingDependables ?? [])],
  };
}<|MERGE_RESOLUTION|>--- conflicted
+++ resolved
@@ -5,11 +5,7 @@
 import * as s3 from '@aws-cdk/aws-s3';
 import * as cdk from '@aws-cdk/core';
 import { Construct, Node } from 'constructs';
-<<<<<<< HEAD
 import { BackupMode, S3BackupDestinationProps } from '../common';
-import { IDataProcessor } from '../processor';
-=======
->>>>>>> 2663007b
 
 export interface DestinationLoggingProps {
   /**
@@ -174,7 +170,7 @@
     backupConfig: {
       bucketArn: bucket.bucketArn,
       roleArn: role.roleArn,
-      prefix: props.prefix,
+      prefix: props.dataOutputPrefix,
       errorOutputPrefix: props.errorOutputPrefix,
       bufferingHints: createBufferingHints(props.bufferingInterval, props.bufferingSize),
       compressionFormat: props.compression?.value,
