--- conflicted
+++ resolved
@@ -308,12 +308,8 @@
 /**
  * The base class for ApplicationLoadBalancedEc2Service and ApplicationLoadBalancedFargateService services.
  */
-<<<<<<< HEAD
-export abstract class ApplicationLoadBalancedServiceBase extends CoreConstruct {
-=======
 export abstract class ApplicationLoadBalancedServiceBase extends Construct {
 
->>>>>>> f53a06b4
   /**
    * The desired number of instantiations of the task definition to keep running on the service.
    * @deprecated - Use `internalDesiredCount` instead.
