--- conflicted
+++ resolved
@@ -1,10 +1,6 @@
 import '@aws-cdk/assert-internal/jest';
-<<<<<<< HEAD
-import { ABSENT } from '@aws-cdk/assert-internal';
+import { ABSENT, ResourcePart } from '@aws-cdk/assert-internal';
 import * as cloudwatch from '@aws-cdk/aws-cloudwatch';
-=======
-import { ABSENT, ResourcePart } from '@aws-cdk/assert-internal';
->>>>>>> ed02d9fd
 import * as ec2 from '@aws-cdk/aws-ec2';
 import * as iam from '@aws-cdk/aws-iam';
 import * as cdk from '@aws-cdk/core';
