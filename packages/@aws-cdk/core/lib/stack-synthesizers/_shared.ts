--- conflicted
+++ resolved
@@ -82,11 +82,7 @@
 
     if (node.node.metadataEntry.length > 0) {
       // Make the path absolute
-<<<<<<< HEAD
-      output[ConstructNode.PATH_SEP + node.node.path] = node.node.metadataEntry.map(md => stack.resolve(md) as cxschema.MetadataEntry);
-=======
-      output[Node.PATH_SEP + node.node.path] = node.node.metadata.map(md => stack.resolve(md) as cxschema.MetadataEntry);
->>>>>>> 378bab97
+      output[Node.PATH_SEP + node.node.path] = node.node.metadataEntry.map(md => stack.resolve(md) as cxschema.MetadataEntry);
     }
 
     for (const child of node.node.children) {
