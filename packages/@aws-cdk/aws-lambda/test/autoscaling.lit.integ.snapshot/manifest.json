--- conflicted
+++ resolved
@@ -57,17 +57,10 @@
             "data": "FunctionName"
           }
         ],
-<<<<<<< HEAD
-        "MyLambdaCurrentVersionE7A382CCa1b19066cadcfb5b078bffbfb5b1e687": [
-          {
-            "type": "aws:cdk:logicalId",
-            "data": "MyLambdaCurrentVersionE7A382CCa1b19066cadcfb5b078bffbfb5b1e687",
-=======
         "MyLambdaCurrentVersionE7A382CCdcbc579545d1d05c38def865a59d6082": [
           {
             "type": "aws:cdk:logicalId",
             "data": "MyLambdaCurrentVersionE7A382CCdcbc579545d1d05c38def865a59d6082",
->>>>>>> 96d54df1
             "trace": [
               "!!DESTRUCTIVE_CHANGES: WILL_DESTROY"
             ]
