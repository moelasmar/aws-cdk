import * as path from 'path';
import * as ec2 from '@aws-cdk/aws-ec2';
import * as iam from '@aws-cdk/aws-iam';
import * as lambda from '@aws-cdk/aws-lambda';
import { NodejsFunction } from '@aws-cdk/aws-lambda-nodejs';
import { Duration, NestedStack, Stack } from '@aws-cdk/core';
import * as cr from '@aws-cdk/custom-resources';
import { Construct } from 'constructs';

// v2 - keep this import as a separate section to reduce merge conflict when forward merging with the v2 branch.
// eslint-disable-next-line
import { Construct as CoreConstruct } from '@aws-cdk/core';

const HANDLER_DIR = path.join(__dirname, 'cluster-resource-handler');
const HANDLER_RUNTIME = lambda.Runtime.NODEJS_12_X;

export interface ClusterResourceProviderProps {
  /**
   * The IAM role to assume in order to interact with the cluster.
   */
  readonly adminRole: iam.IRole;

  /**
   * The VPC to provision the functions in.
   */
  readonly vpc?: ec2.IVpc;

  /**
   * The subnets to place the functions in.
   */
  readonly subnets?: ec2.ISubnet[];

  /**
   * Environment to add to the handler.
   */
  readonly environment?: { [key: string]: string };
}

/**
 * A custom resource provider that handles cluster operations. It serves
 * multiple custom resources such as the cluster resource and the fargate
 * resource.
 *
 * @internal
 */
export class ClusterResourceProvider extends NestedStack {

  public static getOrCreate(scope: Construct, props: ClusterResourceProviderProps) {
    const stack = Stack.of(scope);
    const uid = '@aws-cdk/aws-eks.ClusterResourceProvider';
    return stack.node.tryFindChild(uid) as ClusterResourceProvider ?? new ClusterResourceProvider(stack, uid, props);
  }

  /**
   * The custom resource provider to use for custom resources.
   */
  public readonly provider: cr.Provider;

  private constructor(scope: Construct, id: string, props: ClusterResourceProviderProps) {
    super(scope as CoreConstruct, id);

<<<<<<< HEAD
    // Using NodejsFunction so that NPM dependencies (proxy-agent) are installed at synth time.
    const onEvent = new NodejsFunction(this, 'OnEventHandler', {
      entry: path.join(HANDLER_DIR, 'index.ts'),
=======
    // Using NodejsFunction so that NPM dependencies (http-proxy-agent) are installed at synth time.
    const onEvent = new NodejsFunction(this, 'OnEventHandler', {
      entry: path.join(HANDLER_DIR, 'index.ts'),
      bundling: {
        nodeModules: ['http-proxy-agent'],
        externalModules: ['aws-sdk'],
      },
>>>>>>> f5090774
      description: 'onEvent handler for EKS cluster resource provider',
      runtime: HANDLER_RUNTIME,
      environment: props.environment,
      handler: 'onEvent',
      timeout: Duration.minutes(1),
      vpc: props.subnets ? props.vpc : undefined,
      vpcSubnets: props.subnets ? { subnets: props.subnets } : undefined,
    });

    const isComplete = new lambda.Function(this, 'IsCompleteHandler', {
      code: lambda.Code.fromAsset(HANDLER_DIR),
      description: 'isComplete handler for EKS cluster resource provider',
      runtime: HANDLER_RUNTIME,
      handler: 'index.isComplete',
      timeout: Duration.minutes(1),
      vpc: props.subnets ? props.vpc : undefined,
      vpcSubnets: props.subnets ? { subnets: props.subnets } : undefined,
    });

    this.provider = new cr.Provider(this, 'Provider', {
      onEventHandler: onEvent,
      isCompleteHandler: isComplete,
      totalTimeout: Duration.hours(1),
      queryInterval: Duration.minutes(1),
      vpc: props.subnets ? props.vpc : undefined,
      vpcSubnets: props.subnets ? { subnets: props.subnets } : undefined,
    });

    props.adminRole.grant(onEvent.role!, 'sts:AssumeRole');
    props.adminRole.grant(isComplete.role!, 'sts:AssumeRole');
  }

  /**
   * The custom resource service token for this provider.
   */
  public get serviceToken() { return this.provider.serviceToken; }
}<|MERGE_RESOLUTION|>--- conflicted
+++ resolved
@@ -59,11 +59,6 @@
   private constructor(scope: Construct, id: string, props: ClusterResourceProviderProps) {
     super(scope as CoreConstruct, id);
 
-<<<<<<< HEAD
-    // Using NodejsFunction so that NPM dependencies (proxy-agent) are installed at synth time.
-    const onEvent = new NodejsFunction(this, 'OnEventHandler', {
-      entry: path.join(HANDLER_DIR, 'index.ts'),
-=======
     // Using NodejsFunction so that NPM dependencies (http-proxy-agent) are installed at synth time.
     const onEvent = new NodejsFunction(this, 'OnEventHandler', {
       entry: path.join(HANDLER_DIR, 'index.ts'),
@@ -71,7 +66,6 @@
         nodeModules: ['http-proxy-agent'],
         externalModules: ['aws-sdk'],
       },
->>>>>>> f5090774
       description: 'onEvent handler for EKS cluster resource provider',
       runtime: HANDLER_RUNTIME,
       environment: props.environment,
